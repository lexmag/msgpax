if Code.ensure_compiled?(Plug) do
  defmodule Msgpax.PlugParser do
    @moduledoc """
    A `Plug.Parsers` plug for parsing a MessagePack-encoded body.

    Look at the [documentation for
    `Plug.Parsers`](http://hexdocs.pm/plug/Plug.Parsers.html) for more
    information on how to use `Plug.Parsers`.

    This parser accepts the `:unpacker` option to configure how unpacking should be done.
    Its value can either be a module that implements the `unpack!/1` function
    or a module, function, and arguments tuple. Note, the response
    body will be prepended to the given list of arguments before applying.

    ## Examples

        defmodule MyPlugPipeline do
          use Plug.Builder

          plug Plug.Parsers,
               parsers: [Msgpax.PlugParser],
               pass: ["application/msgpack"]

          # Or use the :unpacker option:
          plug Plug.Parsers,
               parsers: [Msgpax.PlugParser],
               pass: ["application/msgpack"],
               unpacker: {Msgpax, :unpack!, [binary: true]}

          # ... rest of the pipeline
        end

    """

    @behaviour Plug.Parsers

    import Plug.Conn

<<<<<<< HEAD
    def parse(%Plug.Conn{} = conn, "application", "msgpack", _params, {unpacker, options}) do
      case read_body(conn, options) do
=======
    def parse(%Plug.Conn{} = conn, "application", "msgpack", _headers, opts) do
      case read_body(conn, opts) do
        {:ok, <<>>, conn} ->
          {:ok, %{}, conn}

>>>>>>> b7585073
        {:ok, body, conn} ->
          {:ok, unpack_body(body, unpacker), conn}

        {:more, _partial_body, conn} ->
          {:error, :too_large, conn}
      end
    end

    def parse(%Plug.Conn{} = conn, _type, _subtype, _params, _opts) do
      {:next, conn}
    end

    def init(options) do
      {unpacker, options} = Keyword.pop(options, :unpacker, Msgpax)

      validate_unpacker!(unpacker)

      {unpacker, options}
    end

    defp unpack_body(body, unpacker) do
      case apply_mfa_or_module(body, unpacker) do
        data when is_map(data) -> data
        data -> %{"_msgpack" => data}
      end
    rescue
      exception ->
        raise Plug.Parsers.ParseError, exception: exception
    end

    defp apply_mfa_or_module(body, {module, function, extra_args}) do
      apply(module, function, [body | extra_args])
    end

    defp apply_mfa_or_module(body, unpacker) do
      unpacker.unpack!(body)
    end

    defp validate_unpacker!({module, function, extra_args})
         when is_atom(module) and is_atom(function) and is_list(extra_args) do
      arity = length(extra_args) + 1

      unless Code.ensure_compiled?(module) and function_exported?(module, function, arity) do
        raise ArgumentError,
              "invalid :unpacker option. Undefined function " <>
                Exception.format_mfa(module, function, arity)
      end
    end

    defp validate_unpacker!(unpacker) when is_atom(unpacker) do
      unless Code.ensure_compiled?(unpacker) do
        raise ArgumentError,
              "invalid :unpacker option. The module #{inspect(unpacker)} is not " <>
                "loaded and could not be found"
      end

      unless function_exported?(unpacker, :unpack!, 1) do
        raise ArgumentError,
              "invalid :unpacker option. The module #{inspect(unpacker)} must " <>
                "implement unpack!/1"
      end
    end

    defp validate_unpacker!(unpacker) do
      raise ArgumentError,
            "the :unpacker option expects a module, or a three-element " <>
              "tuple in the form of {module, function, extra_args}, got: #{inspect(unpacker)}"
    end
  end
end<|MERGE_RESOLUTION|>--- conflicted
+++ resolved
@@ -36,16 +36,11 @@
 
     import Plug.Conn
 
-<<<<<<< HEAD
     def parse(%Plug.Conn{} = conn, "application", "msgpack", _params, {unpacker, options}) do
-      case read_body(conn, options) do
-=======
-    def parse(%Plug.Conn{} = conn, "application", "msgpack", _headers, opts) do
       case read_body(conn, opts) do
         {:ok, <<>>, conn} ->
           {:ok, %{}, conn}
 
->>>>>>> b7585073
         {:ok, body, conn} ->
           {:ok, unpack_body(body, unpacker), conn}
 
