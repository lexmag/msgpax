--- conflicted
+++ resolved
@@ -1,17 +1,9 @@
-<<<<<<< HEAD
-/_build
+/_build/
 /cover/
-/deps
+/deps/
 /doc/
 /.fetch
 erl_crash.dump
 *.ez
 msgpax-*.tar
-=======
-/_build/
-/deps/
-erl_crash.dump
-*.ez
-/doc
-/tmp/
->>>>>>> 6f218220
+/tmp/