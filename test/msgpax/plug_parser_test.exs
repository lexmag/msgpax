--- conflicted
+++ resolved
@@ -47,17 +47,13 @@
   test "empty body" do
     conn = conn(:post, "/", "")
 
-<<<<<<< HEAD
-    assert {:ok, %{}, _conn} = parse(conn, [])
+    assert_raise Plug.Parsers.ParseError, ~r/given binary is incomplete/, fn ->
+      Msgpax.PlugParser.parse(conn, "application", "msgpack", [], [])
+    end
   end
 
   defp parse(conn, options) do
     options = Msgpax.PlugParser.init(options)
     Msgpax.PlugParser.parse(conn, "application", "msgpack", %{}, options)
-=======
-    assert_raise Plug.Parsers.ParseError, ~r/given binary is incomplete/, fn ->
-      Msgpax.PlugParser.parse(conn, "application", "msgpack", [], [])
-    end
->>>>>>> b6a8c256
   end
 end